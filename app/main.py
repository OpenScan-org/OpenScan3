from fastapi import FastAPI, Body
from fastapi.middleware.cors import CORSMiddleware

from .routers import cameras, motors, projects, cloud, io, paths, scanner, focus

app = FastAPI()

app.add_middleware(
    CORSMiddleware,
    allow_origins=["*"],
    allow_credentials=True,
    allow_methods=["*"],
    allow_headers=["*"],
)

app.include_router(cameras.router)
app.include_router(motors.router)
app.include_router(projects.router)
app.include_router(io.router)
app.include_router(scanner.router)
app.include_router(focus.router)

app.include_router(cloud.router)
<<<<<<< HEAD
app.include_router(paths.router)


@app.get("/")
async def get_scanner():
    return scanner.get_status()


@app.post("/move_to")
async def move_to_point(point: PolarPoint3D):
    scanner.move_to_point(point)


@app.post("/scan")
async def scan(
    project_name: str = Body(embed=True),
    camera_id: int = Body(embed=True),
    method: PathMethod = Body(embed=True),
    points: int = Body(embed=True),
):
    project = projects.new_project(f"{project_name}")
    camera = cameras.get_camera(camera_id)
    path = paths.get_path(method, points)
    scanner.scan(project, camera, path)

@app.post("/reboot")
def reboot():
    scanner.reboot()

@app.post("/shutdown")
def shutdown():
    scanner.shutdown()
=======
app.include_router(paths.router)
>>>>>>> e2082073
<|MERGE_RESOLUTION|>--- conflicted
+++ resolved
@@ -21,39 +21,4 @@
 app.include_router(focus.router)
 
 app.include_router(cloud.router)
-<<<<<<< HEAD
-app.include_router(paths.router)
-
-
-@app.get("/")
-async def get_scanner():
-    return scanner.get_status()
-
-
-@app.post("/move_to")
-async def move_to_point(point: PolarPoint3D):
-    scanner.move_to_point(point)
-
-
-@app.post("/scan")
-async def scan(
-    project_name: str = Body(embed=True),
-    camera_id: int = Body(embed=True),
-    method: PathMethod = Body(embed=True),
-    points: int = Body(embed=True),
-):
-    project = projects.new_project(f"{project_name}")
-    camera = cameras.get_camera(camera_id)
-    path = paths.get_path(method, points)
-    scanner.scan(project, camera, path)
-
-@app.post("/reboot")
-def reboot():
-    scanner.reboot()
-
-@app.post("/shutdown")
-def shutdown():
-    scanner.shutdown()
-=======
-app.include_router(paths.router)
->>>>>>> e2082073
+app.include_router(paths.router)