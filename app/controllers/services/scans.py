--- conflicted
+++ resolved
@@ -77,320 +77,8 @@
     """
     Pauses a running scan task.
 
-<<<<<<< HEAD
-    def __init__(self, project_manager: ProjectManager, scan: Scan):
-        self._paused = asyncio.Event()
-        self._cancelled = asyncio.Event()
-        self._paused.set()  # Not paused initially
-        self._scan = scan  # Reference to the scan being managed
-        self._project_manager = project_manager
-        logger.info(f"Initialized scan manager for scan {scan.index} of project {scan.project_name}.")
-
-    def _update_status(self, status: ScanStatus, error_message: Optional[str] = None) -> bool:
-        """Update scan status and error message
-
-        Args:
-            status: New status to set
-            error_message: Optional error message if status is ERROR
-
-        Returns:
-            bool: True if status was updated successfully
-        """
-        try:
-            self._scan.status = status
-            self._scan.last_updated = datetime.now()
-            if error_message and status == ScanStatus.ERROR:
-                logger.error(f"Scan error: {error_message}")
-                self._scan.system_message = error_message
-
-            if status in [ScanStatus.COMPLETED, ScanStatus.CANCELLED]:
-                self._scan.duration = (datetime.now() - self._scan.created).total_seconds()
-            logger.info(f"Updated status for scan {self._scan.index} of project '{self._scan.project_name}' to: {status}")
-            return True
-        except Exception as e:
-            logger.error(f"Error updating scan status: {e}", exc_info=True)
-            return False
-
-    def update_progress(self, current_step: int, total_steps: int) -> bool:
-        """Update scan progress
-
-        Args:
-            current_step: Current step number
-            total_steps: Total number of steps
-
-        Returns:
-            bool: True if progress was updated successfully
-        """
-        try:
-            scan = self._scan
-
-            scan.current_step = current_step
-            scan.last_updated = datetime.now()
-
-            if current_step >= total_steps:
-                scan.status = ScanStatus.COMPLETED
-                scan.duration = (datetime.now() - scan.created).total_seconds()
-
-            logger.info(f"Updated scan progress: {current_step}/{total_steps}")
-            return True
-        except Exception as e:
-            logger.error(f"Error updating scan progress: {e}", exc_info=True)
-            return False
-
-    async def pause(self) -> bool:
-        """Pause the scan
-
-        Returns:
-            bool: True if scan was paused successfully
-        """
-        try:
-            self._paused.clear()
-            return self._update_status(ScanStatus.PAUSED)
-        except Exception as e:
-            logger.error(f"Error pausing scan: {e}", exc_info=True)
-            return False
-
-    async def resume(self, camera_controller: CameraController) -> bool:
-        """Resume a paused, cancelled or failed scan
-
-        Returns:
-            bool: True if scan was resumed successfully
-        """
-        try:
-            # Reset events
-            self._cancelled.clear()
-            self._paused.set()
-
-            # For scans in cancelled or error state, restart
-            if self._scan.status in [ScanStatus.CANCELLED, ScanStatus.ERROR]:
-                current_step = self._scan.current_step
-
-                # Restart scan task
-                asyncio.create_task(self._run_scan_task(camera_controller, start_from_step=current_step))
-                self._update_status(ScanStatus.RUNNING)
-                logger.info(f"Restarted scanning task: {self._scan.index} from step {current_step}")
-                return True
-
-            # Resume paused scan
-
-            return self._update_status(ScanStatus.RUNNING)
-
-        except Exception as e:
-            logger.error(f"Error resuming scan: {e}", exc_info=True)
-            self._update_status(ScanStatus.ERROR, str(e))
-            return False
-
-    async def cancel(self) -> bool:
-        """Cancel the scan
-
-        Returns:
-            bool: True if scan was cancelled successfully
-        """
-        try:
-            self._cancelled.set()
-            self._paused.set()  # Ensure we're not stuck in pause
-            return self._update_status(ScanStatus.CANCELLED)
-        except Exception as e:
-            logger.error(f"Error cancelling scan: {e}", exc_info=True)
-            return False
-
-    async def wait_if_paused(self):
-        """Wait if scan is paused"""
-        logger.debug("Waiting for scan to be paused...")
-        await self._paused.wait()
-
-    def is_cancelled(self) -> bool:
-        """Check if scan was cancelled
-
-        Returns:
-            bool: True if scan was cancelled
-        """
-        return self._cancelled.is_set()
-
-    async def start_scan(self, camera_controller: CameraController) -> bool:
-        """Start the scan process
-
-        Args:
-            camera_controller: Camera Controller to use for the scan
-
-        Returns:
-            bool: True if scan was started successfully
-        """
-        try:
-            self._update_status(ScanStatus.RUNNING)
-            await self._run_scan_task(camera_controller)
-            return True
-        except Exception as e:
-            self._update_status(ScanStatus.ERROR, str(e))
-            logger.error(f"Error starting scan: {e}", exc_info=True)
-            return False
-
-    async def _run_scan_task(self, camera_controller: CameraController, start_from_step: int = 0):
-        """Internal method to run the scan as a background task
-
-        Args:
-            camera_controller: Camera Controller to use for scanning
-            start_from_step: Optional step to start from (for resuming cancelled/failed scans)
-        """
-        try:
-            scan_generator = self.scan_async(camera_controller, start_from_step)
-            async for step, total in scan_generator:
-                self.update_progress(step, total)
-        except Exception as e:
-            self._update_status(ScanStatus.ERROR, str(e))
-            logger.error(f"Error during scan: {e}", exc_info=True)
-
-    async def scan_async(self, camera_controller: CameraController, start_from_step: int = 0) -> AsyncGenerator[
-        Tuple[int, int], None]:
-        """Run a scan asynchronously with pause/resume/cancel support
-
-        This method is designed to be used as an async generator. The generator
-        will yield the current step and total number of steps in the scan.
-
-        The scan can be paused/resumed by calling the pause/resume method on
-        the scan manager. The scan can be cancelled by calling the cancel method
-        on the scan manager.
-
-        Args:
-            camera_controller: Camera Controller to use for scanning
-            start_from_step: Optional step to start from (for resuming cancelled/failed scans)
-
-        Yields:
-            Tuple[int, int]: Current step and total number of steps in the scan
-        """
-
-        scan = self._scan
-        project_manager = self._project_manager
-
-        # Generate optimized scan path
-        path = generate_scan_path(scan.settings)
-        total = len(path)
-
-        # Photo queue for asynchronous save
-        photo_queue = asyncio.Queue()
-
-        # Task for saving photos
-        async def save_photos():
-            while True:
-                try:
-                    photo, info = await photo_queue.get()
-                    await project_manager.add_photo_async(scan, photo, info)
-                    photo_queue.task_done()
-                except Exception as e:
-                    logger.error(f"Error saving photo: {e}", exc_info=True)
-                    raise
-
-        save_task = asyncio.create_task(save_photos())
-
-        # Filter points for resuming from specific step
-        if start_from_step > 0:
-            path = path[start_from_step:]
-
-        next_point = None
-        focus_stacking = False
-
-        # prepare focus stacking, if necessary
-        if scan.settings.focus_stacks > 1:
-            logger.debug(f"Focus stacking: {scan.settings.focus_stacks}")
-            focus_stacking = True
-            # save focus settings to restore after scanning and turn off autofocus
-            previous_focus_settings = (camera_controller.settings.AF,
-                                       camera_controller.settings.manual_focus)
-            camera_controller.settings.AF = False
-            logger.debug(f"Saved focus settings and disabled Autofocus" )
-
-            # Calculate focus positions
-            min_focus, max_focus = scan.settings.focus_range
-            focus_positions = [
-                min_focus + i * (max_focus - min_focus) / (scan.settings.focus_stacks - 1)
-                for i in range(scan.settings.focus_stacks)
-            ]
-            logger.debug(f"Calculated focus positions: {focus_positions}")
-
-        try:
-            for index, current_point in enumerate(path):
-                step_start_time = datetime.now()
-
-                # Check for cancellation
-                if self.is_cancelled():
-                    self._update_status(ScanStatus.CANCELLED)
-                    yield index + start_from_step, total
-                    break
-
-                # Wait if paused
-                await self.wait_if_paused()
-
-                photo_info = {"position": index + start_from_step}
-
-                # prepare next coordinate for concurrent movement
-                if index < len(path) - 1:
-                    next_point = path[index + 1]
-
-                # move to current position
-                await move_to_point(current_point)
-
-                # Start moving to next point early if it exists
-                move_task = asyncio.create_task(move_to_point(next_point)) if next_point else None
-
-                try:
-                    logger.debug(f"Capturing photo at position {current_point}")
-                    # take photos (with or without focus stacking)
-                    if not focus_stacking:
-                        photo = camera_controller.photo()
-                        await photo_queue.put((photo, photo_info))
-                    else:
-                        for stack_index, focus in enumerate(focus_positions):
-                            logger.debug(f"Focus stacking enabled, capturing photo with focus {focus}")
-                            camera_controller.settings.manual_focus = focus
-                            photo = camera_controller.photo()
-                            stack_photo_info = photo_info.copy()
-                            stack_photo_info["stack_index"] = stack_index
-                            await photo_queue.put((photo, stack_photo_info))
-
-                    # Wait for movement to complete if it was started
-                    if move_task:
-                        await move_task
-
-                except Exception as e:
-                    logger.error(f"Error taking photo at position {index}: {e}", exc_info=True)
-                    raise
-
-                # Update duration for this step
-                scan.duration += (datetime.now() - step_start_time).total_seconds()
-                yield index + start_from_step + 1, total
-
-            self._update_status(ScanStatus.COMPLETED)
-
-        except Exception as e:
-            self._update_status(ScanStatus.ERROR, str(e))
-            logger.error("Scanning error: ", e, exc_info=True)
-            raise
-
-        finally:
-            logger.debug("Scanning finished")
-            await photo_queue.join()
-            save_task.cancel()
-            try:
-                await save_task
-            except asyncio.CancelledError:
-                logger.error("Scan and saving photos cancelled")
-
-            # cleanup: move back to origin position and restore settings
-            try:
-                logger.debug("Cleanup after scan...")
-                await move_to_point(PolarPoint3D(90, 90))
-                # restore previous focus settings if focus stacking was enabled
-                if focus_stacking and previous_focus_settings:
-                    logger.debug("Settings focus settings back to previous settings")
-                    camera_controller.settings.AF = previous_focus_settings[0]
-                    camera_controller.settings.manual_focus = previous_focus_settings[1]
-            except Exception as e:
-                logger.error(f"Error during cleanup: {e}", exc_info=True)
-
-=======
     Args:
         scan: The scan object whose task should be paused.
->>>>>>> cd2accbb
 
     Returns:
         The updated Task object if found and paused, otherwise None.
