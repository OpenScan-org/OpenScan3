--- conflicted
+++ resolved
@@ -375,11 +375,7 @@
             index=new_index,
             created=datetime.now(),
             settings=scan_settings,
-<<<<<<< HEAD
-            camera_settings=camera_controller.settings
-=======
             camera_settings=camera_controller.settings.model
->>>>>>> 1ec5aae6
         )
 
 
