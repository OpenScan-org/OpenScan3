--- conflicted
+++ resolved
@@ -22,13 +22,8 @@
         cls.motors: dict[str, Motor] = {
             # "tt": OpenScanConfig._load_motor_config("turntable"),
             # "rotor": OpenScanConfig._load_motor_config("rotor"),
-<<<<<<< HEAD
             MotorType.TURNTABLE: Motor(MotorConfig(9, 22, 11, 1, 200, 0.0001, 1, 3200)),
             MotorType.ROTOR: Motor(MotorConfig(5, 23, 6, 1, 2000, 0.0001, 1, 17067)),
-=======
-            MotorType.TURNTABLE: Motor("turntable", cls._load_motor_config("turntable")),
-            MotorType.ROTOR: Motor("rotor", cls._load_motor_config("rotor")),
->>>>>>> e2082073
         }
         cls.projects_path = pathlib.PurePath("projects")
         cls.cloud = CloudSettings(
