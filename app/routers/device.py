--- conflicted
+++ resolved
@@ -24,9 +24,6 @@
     """Get information about the device"""
     return device.get_device_info()
 
-<<<<<<< HEAD
-@router.get("/configurations")
-=======
 @router.post("/save-current-config")
 async def save_device_config():
     if device.update_and_save_device_config():
@@ -35,8 +32,7 @@
                 "info": device.get_device_info()}
     return device.save_device_config()
 
-@router.get("/config-files")
->>>>>>> 1ec5aae6
+@router.get("/configurations")
 async def list_config_files():
     """List all available device configuration files"""
     try:
@@ -46,60 +42,9 @@
         raise HTTPException(status_code=500, detail=f"Error listing configuration files: {str(e)}")
 
 
-<<<<<<< HEAD
 @router.post("/configurations/")
 async def add_config_json(config_data: ScannerDevice, filename: DeviceConfigRequest):
     """Add a device configuration from a JSON object
-=======
-@router.post("/config")
-async def set_config_file(config_data: DeviceConfigRequest):
-    """Set the device configuration from a file"""
-    try:
-        # Get available configs
-        available_configs = device.get_available_configs()
-
-        # Check if the config file exists in available configs
-        config_file = config_data.config_file
-        config_found = False
-
-        # If it's just a filename (no path), try to find it in available configs
-        if not os.path.dirname(config_file):
-            for config in available_configs:
-                if config["filename"] == config_file:
-                    config_file = config["path"]
-                    config_found = True
-                    break
-        else:
-            # Check if the full path exists
-            config_found = os.path.exists(config_file)
-
-        if not config_found:
-            raise HTTPException(
-                status_code=404,
-                detail={
-                    "message": f"Config file not found: {config_data.config_file}",
-                    "available_configs": available_configs
-                }
-            )
-
-        # Set device config
-        if device.set_device_config(config_file):
-            return {"status": "success", "info": device.get_device_info()}
-        else:
-            raise HTTPException(status_code=500, detail="Failed to load device configuration")
-
-    except HTTPException:
-        # Re-raise HTTP exceptions to preserve status code and detail
-        raise
-    except Exception as e:
-        raise HTTPException(status_code=500, detail=f"Error setting device configuration: {str(e)}")
-
-
-
-@router.put("/config")
-async def set_config_json(config_data: ScannerDevice):
-    """Set the device configuration from a JSON object
->>>>>>> 1ec5aae6
 
     This endpoint accepts a JSON object with the device configuration,
     validates it and saves it to a file.
